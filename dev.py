"""
Request data from IGN and other tile providers
"""
import os
import ftplib
import glob
import re
import typing
import tempfile
import yaml
import py7zr
import geopandas as gpd


#os.chdir("cartogether/")
from _download_pb import _download_pb, _download_pb_ftp

# Read YAML file
def import_yaml_config(location: str = "resources/sources.yaml") -> dict:
    """
    Import data sources list from YAML file

    Args:
        location (str, optional): YAML file location.
            Defaults to "resources/sources.yaml".

    Returns:
        dict: hierarchical dict where, for each source, we have some relevent information
            for imports
    """
    with open(location, 'r', encoding="utf-8") as stream:
        dict_open_data = yaml.safe_load(stream)
    return dict_open_data

def safe_download_write(
    url: str,
    location: str = None,
    param_ftp: dict = None,
    ext: str = "7z") -> str :
    """
    Download data given URL and additional parameters.

    File is downloaded either using requests or ftplib

    Args:
        url (str): URL from which data should be fetched. Depending
          on the type of URL (http/https protocole or FTP),
          either request or ftplib will be used to download
          dataset.
        location (str, optional): Location where the file should be written.
          Defaults to None means a temporary file is used.
        param_ftp (dict, optional): Dictionary with parameters useful
          for FTP download. Ignored if the file is not located on a
          FTP server. Defaults to None.
        ext (str, optional): File extension. Defaults to "7z".

    Returns:
        str: File location
    """

    if location is None:
        tmp = tempfile.NamedTemporaryFile()
        location = tmp.name
        location = location + ext

    if param_ftp is not None:
        ftp = ftplib.FTP(param_ftp['hostname'], param_ftp['username'], param_ftp['pwd'])
        _download_pb_ftp(ftp, url, fname = location)
    else:
        _download_pb(url, location)

    return location





def download_admin_express(
    source: typing.Union[list, str] = ['EXPRESS-COG'],
    year: typing.Optional[str] = None,
    location: str = None) -> str:
    """
    Download AdminExpress data for a given type of source and year

    Args:
        source (typing.Union[list, str], optional): Sources used.
         Can either be a string or a list. Defaults to ['EXPRESS-COG'].
         year (typing.Optional[str], optional): Year to use. Defaults to None.
        location (str, optional): Location where file should be written.
          Defaults to None.

    Returns:
        str: Complete path where the IGN source has been unzipped.
    """

    dict_open_data = import_yaml_config()

    dict_source = dict_open_data['IGN']\
        ['ADMINEXPRESS'][source]

    url = dict_source[year]["file"]

    if url.startswith('http'):
        param_ftp = None
    else:
        param_ftp = dict_source["FTP"]


    if location is not None and os.path.isdir(location):
        print(f"Data have been previously downloaded and are still available in {location}")
    else:
        # download 7z file
        temp_file = tempfile.NamedTemporaryFile()
        temp_file_raw = temp_file.name + ".7z"
        out_name = safe_download_write(
            url,
            location=temp_file_raw,
            param_ftp=param_ftp)
        if location is None:
            tmp = tempfile.TemporaryDirectory()
            location = tmp.name
        # unzip in location directory
        archive = py7zr.SevenZipFile(out_name, mode='r')
        archive.extractall(path=location)
        archive.close()

    subdir = url.rsplit("/", maxsplit=1)[-1]
    subdir = subdir.replace(".7z", "")
    if url.startswith('http') is False:
        subdir = subdir.replace("_L93", "") #2021: L93 en trop
        subdir = subdir.replace("_WGS84G", "") #2019: WGS84 en trop
        subdir = subdir.replace(".001", "")

    date_livraison = subdir.rsplit("_", maxsplit=1)[-1]
    arbo = f"{location}/{subdir}/ADMIN-EXPRESS-COG/1_DONNEES_LIVRAISON_{date_livraison}"

    return arbo


def download_store_admin_express(
    source: typing.Union[list, str] = ['EXPRESS-COG'],
    year: typing.Optional[str] = None,
    location: str = None) -> str:
    """
    Download, unzip and store AdminExpress data

    Args:
        source (typing.Union[list, str], optional): IGN data product. Defaults to ['EXPRESS-COG'].
        year (typing.Optional[str], optional): Year used. Defaults to None.
        location (str, optional): File location. Defaults to None.

    Returns:
        str: _description_
    """

    if isinstance(source, list):
        source = source[0]

    dict_open_data = import_yaml_config()

    dict_source = dict_open_data['IGN']\
        ['ADMINEXPRESS'][source]

    if year is None:
        year = max(
            dict_source.keys()
        )

    if location is None:
        location = tempfile.gettempdir()
        location = f"{location}/{source}-{year}"

    path_cache_ign = download_admin_express(
        source=source,
        year=year,
        location=location
    )

    return path_cache_ign



def import_ign_shapefile(
    source: typing.Union[list, str] = ['EXPRESS-COG'],
    year: typing.Optional[str] = None,
    field: str = "metropole"
    ) -> str:
    """
    Function to download raw IGN shapefile and store them unzipped in filesystem 

    Args:
        source (typing.Union[list, str], optional): IGN data product. Defaults to ['EXPRESS-COG'].
        year (typing.Optional[str], optional): Year used. Defaults to None.
        field (str, optional): Geographic level to use. Defaults to "metropole".

    Returns:
        str: Returns where file is stored on filesystem.
    """

    dict_open_data = import_yaml_config()
    path_cache_ign = download_store_admin_express(source, year)

    ign_code_level = dict_open_data['IGN']\
        ['ADMINEXPRESS'][source]['field']

    ign_version = re.search('/ADMIN-EXPRESS-COG_(.*)__SHP', path_cache_ign).group(1)

    if year < 2022:
        ign_code_level['prefix'] = ign_code_level['prefix']\
            .replace("3-1_", f"{ign_version}_")

    if year <= 2019:
        ign_code_level[field] = ign_code_level[field].replace("LAMB93", "WGS84")

    shp_location = f"{path_cache_ign}/{ign_code_level['prefix']}"

    shp_location = f"{shp_location}{ign_code_level[field]}"


    if os.path.isdir(shp_location) is False:
        # sometimes, ADECOG is spelled ADE-COG
        shp_location = shp_location.replace("ADECOG", "ADE-COG")

    return shp_location


def get_administrative_level_available_ign(
    source: typing.Union[list, str] = ['EXPRESS-COG'],
    year: typing.Optional[str] = None,
    field: typing.Union[list, str] = [
        "metropole", "guadeloupe",
        "martinique", "reunion", "guyane", "mayotte"],
    verbose: bool = True) -> list:
    """
    User-level function to get administrative data that are available
     in IGN raw sources for a given year

    Args:
        source (typing.Union[list, str], optional): IGN data product. Defaults to ['EXPRESS-COG'].
        year (typing.Optional[str], optional): Year used. Defaults to None.
        field (typing.Union[list, str], optional): _description_.
           Defaults to "metropole". Acceptable values are "metropole",
           "guadeloupe", "martinique", "reunion", "guyane", "mayotte"].
        verbose (bool, optional): Should we print values or just return
           them as list ? Defaults to True.

    Returns:
        list: List of administrative levels available
    """

    dict_open_data = import_yaml_config()

    if isinstance(source, list):
        source = source[0]

    dict_source = dict_open_data['IGN']\
        ['ADMINEXPRESS'][source]


    if year is None:
        year = max(
            [i for i in dict_source.keys() if i not in ("field", "FTP")]
        )

    if isinstance(field, list):
        field = field[0]

    shp_location = import_ign_shapefile(
        source = source,
        year = year,
        field = field
    )

    list_levels = [os.path.basename(i).replace(".shp", "") \
        for i in glob.glob(shp_location + "/*.shp")]
    if verbose:
        print(
            "\n  - ".join(["Available administrative levels are :"] + list_levels)
        )
    return list_levels

def get_shapefile_ign(
    source: typing.Union[list, str] = ['EXPRESS-COG'],
    year: typing.Optional[str] = None,
    field: typing.Union[list, str] = [
        "metropole", "guadeloupe",
        "martinique", "reunion", "guyane", "mayotte"],
    level: typing.Union[list, str] = ['COMMUNE']
) -> gpd.GeoDataFrame:
    """
    User-level function to get shapefiles from IGN

    Args:
        source (typing.Union[list, str], optional): IGN data product. Defaults to ['EXPRESS-COG'].
        year (typing.Optional[str], optional): Year used. Defaults to None.
        field (typing.Union[list, str], optional): _description_.
           Defaults to "metropole". Acceptable values are "metropole",
           "guadeloupe", "martinique", "reunion", "guyane", "mayotte"].
        level (typing.Union[list, str], optional): Administrative level. Defaults to ['COMMUNE'].

    Returns:
        gpd.GeoDataFrame : _description_
    """
    dict_open_data = import_yaml_config()

    if isinstance(source, list):
        source = source[0]

    if isinstance(level, list):
        level = level[0]

    dict_source = dict_open_data['IGN']\
        ['ADMINEXPRESS'][source]


    if year is None:
        year = max(
            [i for i in dict_source.keys() if i not in ("field", "FTP")]
        )

    if isinstance(field, list):
        field = field[0]

    if year < 2020:
        field = "metropole"

    shp_location = import_ign_shapefile(
            source=source,
            year=year,
            field=field
        )

    data_ign = gpd.read_file(f'{shp_location}/{level}.shp')

<<<<<<< HEAD
    return data_ign
=======
    return df

def get_bv(location):
    dict_open_data = import_yaml_config()
    url = dict_open_data['Insee']\
        ['BV']['2022']["file"]
    
    if location is not None and os.path.isdir(location):
        print(f"Data have been previously downloaded and are still available in {location}")
    else:
    
    safe_download_write(
    url: str,
    location: str = None,
    param_ftp: dict = None,
    ext: str = "7z")
>>>>>>> afc121c2
<|MERGE_RESOLUTION|>--- conflicted
+++ resolved
@@ -332,10 +332,7 @@
 
     data_ign = gpd.read_file(f'{shp_location}/{level}.shp')
 
-<<<<<<< HEAD
     return data_ign
-=======
-    return df
 
 def get_bv(location):
     dict_open_data = import_yaml_config()
@@ -351,4 +348,3 @@
     location: str = None,
     param_ftp: dict = None,
     ext: str = "7z")
->>>>>>> afc121c2
