import os
from dotenv import load_dotenv
import s3fs
import logging

# os.chdir("cartiflette")

import cartiflette.s3 as s3
from cartiflette.download import get_administrative_level_available_ign

# Configuration du logger
script_file = os.path.basename(__file__)
script_file, _ext = os.path.splitext(script_file)
kwargs_log = {
    "format": "%(levelname)s:%(asctime)s %(message)s",
    "datefmt": "%m/%d/%Y %H:%M",
    "level": logging.INFO,
}
file_handler = logging.FileHandler(
    f"log_{script_file}.log", mode="w", encoding="utf8"
)
console_handler = logging.StreamHandler()
kwargs_log.update({"handlers": [file_handler, console_handler]})
logging.basicConfig(**kwargs_log)

# Chargement des éventuels tokens SSPCloud
load_dotenv()

bucket = "projet-cartiflette"
path_within_bucket = "diffusion/shapefiles-test4"
endpoint_url = "https://minio.lab.sspcloud.fr"
base_cache_pattern = os.path.join("**", "*DONNEES_LIVRAISON*", "**")

kwargs = {}
for key in ["token", "secret", "key"]:
    try:
        kwargs[key] = os.environ[key]
    except KeyError:
        continue
fs = s3fs.S3FileSystem(client_kwargs={"endpoint_url": endpoint_url}, **kwargs)

# RECUPERATION SHAPEFILES IGN -----------------------------

sources = ["EXPRESS-COG-TERRITOIRE"]
<<<<<<< HEAD
territories = [
    "metropole",
    "reunion",
    "guadeloupe",
    "martinique",
    "mayotte",
    "guyane",
]
=======
territories = ["metropole", "reunion", "guadeloupe", "martinique", "mayotte", "guyane"]
>>>>>>> 80b8a5a2
years = [2022, 2021]
providers = ["IGN"]


s3.duplicate_vectorfile_ign(
<<<<<<< HEAD
    sources=sources,
    territories=territories,
    years=years,
    providers=providers,
    path_within_bucket=path_within_bucket,
    base_cache_pattern=base_cache_pattern,
    fs=fs,
=======
    sources=sources, territories=territories, years=years, providers=providers
>>>>>>> 80b8a5a2
)


# PRODUCTION SHAPEFILES CARTIFLETTE ----------------------


# formats = ["geoparquet", "shp", "gpkg", "geojson"]
<<<<<<< HEAD
# formats = ["topojson"]
formats = ["geojson"]
=======
formats = ["topojson"]
# formats = ["geojson"]
>>>>>>> 80b8a5a2

# years = [y for y in range(2021, 2023)]
years = [2022]

# crs_list = [4326, 2154, "official"]
crs_list = [4326, "official"]

sources = ["EXPRESS-COG-CARTO-TERRITOIRE"]

croisement_decoupage_level = {
    ## structure -> niveau geo: [niveau decoupage macro],
    "REGION": ["FRANCE_ENTIERE"],
    "ARRONDISSEMENT_MUNICIPAL": ["DEPARTEMENT"],
    "COMMUNE_ARRONDISSEMENT": ["DEPARTEMENT", "REGION", "FRANCE_ENTIERE"],
    "COMMUNE": ["DEPARTEMENT", "REGION", "FRANCE_ENTIERE"],
    "DEPARTEMENT": ["REGION", "FRANCE_ENTIERE"],
}

<<<<<<< HEAD
path_within_bucket = "diffusion/shapefiles-test2"
s3.production_cartiflette(
    croisement_decoupage_level,
    formats,
    years,
    crs_list,
    sources,
    path_within_bucket=path_within_bucket,
    fs=fs,
)

s3.write_cog_s3(
    year=2022,
    vectorfile_format="parquet",
    path_within_bucket=path_within_bucket,
    fs=fs,
)
s3.write_cog_s3(
    year=2021,
    vectorfile_format="parquet",
    path_within_bucket=path_within_bucket,
    fs=fs,
)
=======

s3.production_cartiflette(croisement_decoupage_level, formats, years, crs_list, sources)

s3.write_cog_s3(year=2022, vectorfile_format="parquet")
s3.write_cog_s3(year=2021, vectorfile_format="parquet")
>>>>>>> 80b8a5a2

s3.list_produced_cartiflette(
    bucket=bucket,
    path_within_bucket=path_within_bucket,
    fs=fs,
)

# OLD --------------

s3.download_vectorfile_url_all(
    values="metropole",
    level="REGION",
    vectorfile_format="geojson",
    decoupage="france_entiere",
    year=2022,
)

s3.write_vectorfile_s3_all(
    level="ARRONDISSEMENT_MUNICIPAL",
    vectorfile_format="geojson",
    decoupage="departement",
    year=2022,
<<<<<<< HEAD
    fs=fs,
=======
>>>>>>> 80b8a5a2
)


obj = s3.download_vectorfile_s3_all(
    level="COMMUNE",
    vectorfile_format="geojson",
    decoupage="region",
    year=2022,
    values=["28", "11"],
<<<<<<< HEAD
    fs=fs,
=======
>>>>>>> 80b8a5a2
)

get_administrative_level_available_ign()


s3.write_vectorfile_s3_all(
<<<<<<< HEAD
    level="ARRONDISSEMENT",
    vectorfile_format="geojson",
    decoupage="region",
    year=2022,
    fs=fs,
)

obj2 = s3.download_vectorfile_s3_single(
    level="COMMUNE",
    vectorfile_format="gpkg",
    decoupage="region",
    year=2022,
    fs=fs,
)

obj3 = s3.download_vectorfile_s3_single(
    level="COMMUNE",
    vectorfile_format="shp",
    decoupage="region",
    year=2022,
    fs=fs,
)

s3.write_vectorfile_s3_all(
    level="COMMUNE",
    vectorfile_format="geojson",
    decoupage="region",
    year=2022,
    fs=fs,
)

s3.write_vectorfile_s3_all(
    level="ARRONDISSEMENT",
    vectorfile_format="geojson",
    decoupage="region",
    year=2022,
    fs=fs,
=======
    level="ARRONDISSEMENT", vectorfile_format="geojson", decoupage="region", year=2022
)

obj2 = s3.download_vectorfile_s3_single(
    level="COMMUNE", vectorfile_format="gpkg", decoupage="region", year=2022
)

obj3 = s3.download_vectorfile_s3_single(
    level="COMMUNE", vectorfile_format="shp", decoupage="region", year=2022
)

s3.write_vectorfile_s3_all(
    level="COMMUNE", vectorfile_format="geojson", decoupage="region", year=2022
)

s3.write_vectorfile_s3_all(
    level="ARRONDISSEMENT", vectorfile_format="geojson", decoupage="region", year=2022
>>>>>>> 80b8a5a2
)


s3.write_vectorfile_s3_all(
<<<<<<< HEAD
    level="COMMUNE",
    vectorfile_format="geojson",
    decoupage="region",
    year=2021,
    fs=fs,
)

s3.write_vectorfile_s3_all(
    level="COMMUNE",
    vectorfile_format="GPKG",
    decoupage="region",
    year=2019,
    fs=fs,
)

s3.write_vectorfile_s3_all(
    level="COMMUNE",
    vectorfile_format="parquet",
    decoupage="region",
    year=2019,
    fs=fs,
=======
    level="COMMUNE", vectorfile_format="geojson", decoupage="region", year=2021
)

s3.write_vectorfile_s3_all(
    level="COMMUNE", vectorfile_format="GPKG", decoupage="region", year=2019
)

s3.write_vectorfile_s3_all(
    level="COMMUNE", vectorfile_format="parquet", decoupage="region", year=2019
>>>>>>> 80b8a5a2
)


s3.write_vectorfile_s3_all(
<<<<<<< HEAD
    level="COMMUNE",
    vectorfile_format="shp",
    decoupage="region",
    year=2020,
    fs=fs,
=======
    level="COMMUNE", vectorfile_format="shp", decoupage="region", year=2020
>>>>>>> 80b8a5a2
)


s3.write_vectorfile_s3_all(
<<<<<<< HEAD
    level="COMMUNE",
    vectorfile_format="shp",
    decoupage="region",
    year=2022,
    fs=fs,
=======
    level="COMMUNE", vectorfile_format="shp", decoupage="region", year=2022
>>>>>>> 80b8a5a2
)<|MERGE_RESOLUTION|>--- conflicted
+++ resolved
@@ -1,75 +1,22 @@
 import os
-from dotenv import load_dotenv
-import s3fs
-import logging
 
-# os.chdir("cartiflette")
+os.chdir("cartiflette")
 
+import itertools
 import cartiflette.s3 as s3
 from cartiflette.download import get_administrative_level_available_ign
 
-# Configuration du logger
-script_file = os.path.basename(__file__)
-script_file, _ext = os.path.splitext(script_file)
-kwargs_log = {
-    "format": "%(levelname)s:%(asctime)s %(message)s",
-    "datefmt": "%m/%d/%Y %H:%M",
-    "level": logging.INFO,
-}
-file_handler = logging.FileHandler(
-    f"log_{script_file}.log", mode="w", encoding="utf8"
-)
-console_handler = logging.StreamHandler()
-kwargs_log.update({"handlers": [file_handler, console_handler]})
-logging.basicConfig(**kwargs_log)
-
-# Chargement des éventuels tokens SSPCloud
-load_dotenv()
-
-bucket = "projet-cartiflette"
-path_within_bucket = "diffusion/shapefiles-test4"
-endpoint_url = "https://minio.lab.sspcloud.fr"
-base_cache_pattern = os.path.join("**", "*DONNEES_LIVRAISON*", "**")
-
-kwargs = {}
-for key in ["token", "secret", "key"]:
-    try:
-        kwargs[key] = os.environ[key]
-    except KeyError:
-        continue
-fs = s3fs.S3FileSystem(client_kwargs={"endpoint_url": endpoint_url}, **kwargs)
 
 # RECUPERATION SHAPEFILES IGN -----------------------------
 
 sources = ["EXPRESS-COG-TERRITOIRE"]
-<<<<<<< HEAD
-territories = [
-    "metropole",
-    "reunion",
-    "guadeloupe",
-    "martinique",
-    "mayotte",
-    "guyane",
-]
-=======
 territories = ["metropole", "reunion", "guadeloupe", "martinique", "mayotte", "guyane"]
->>>>>>> 80b8a5a2
 years = [2022, 2021]
 providers = ["IGN"]
 
 
 s3.duplicate_vectorfile_ign(
-<<<<<<< HEAD
-    sources=sources,
-    territories=territories,
-    years=years,
-    providers=providers,
-    path_within_bucket=path_within_bucket,
-    base_cache_pattern=base_cache_pattern,
-    fs=fs,
-=======
     sources=sources, territories=territories, years=years, providers=providers
->>>>>>> 80b8a5a2
 )
 
 
@@ -77,13 +24,8 @@
 
 
 # formats = ["geoparquet", "shp", "gpkg", "geojson"]
-<<<<<<< HEAD
-# formats = ["topojson"]
-formats = ["geojson"]
-=======
 formats = ["topojson"]
 # formats = ["geojson"]
->>>>>>> 80b8a5a2
 
 # years = [y for y in range(2021, 2023)]
 years = [2022]
@@ -102,43 +44,13 @@
     "DEPARTEMENT": ["REGION", "FRANCE_ENTIERE"],
 }
 
-<<<<<<< HEAD
-path_within_bucket = "diffusion/shapefiles-test2"
-s3.production_cartiflette(
-    croisement_decoupage_level,
-    formats,
-    years,
-    crs_list,
-    sources,
-    path_within_bucket=path_within_bucket,
-    fs=fs,
-)
-
-s3.write_cog_s3(
-    year=2022,
-    vectorfile_format="parquet",
-    path_within_bucket=path_within_bucket,
-    fs=fs,
-)
-s3.write_cog_s3(
-    year=2021,
-    vectorfile_format="parquet",
-    path_within_bucket=path_within_bucket,
-    fs=fs,
-)
-=======
 
 s3.production_cartiflette(croisement_decoupage_level, formats, years, crs_list, sources)
 
 s3.write_cog_s3(year=2022, vectorfile_format="parquet")
 s3.write_cog_s3(year=2021, vectorfile_format="parquet")
->>>>>>> 80b8a5a2
 
-s3.list_produced_cartiflette(
-    bucket=bucket,
-    path_within_bucket=path_within_bucket,
-    fs=fs,
-)
+s3.list_produced_cartiflette()
 
 # OLD --------------
 
@@ -155,10 +67,6 @@
     vectorfile_format="geojson",
     decoupage="departement",
     year=2022,
-<<<<<<< HEAD
-    fs=fs,
-=======
->>>>>>> 80b8a5a2
 )
 
 
@@ -168,55 +76,12 @@
     decoupage="region",
     year=2022,
     values=["28", "11"],
-<<<<<<< HEAD
-    fs=fs,
-=======
->>>>>>> 80b8a5a2
 )
 
 get_administrative_level_available_ign()
 
 
 s3.write_vectorfile_s3_all(
-<<<<<<< HEAD
-    level="ARRONDISSEMENT",
-    vectorfile_format="geojson",
-    decoupage="region",
-    year=2022,
-    fs=fs,
-)
-
-obj2 = s3.download_vectorfile_s3_single(
-    level="COMMUNE",
-    vectorfile_format="gpkg",
-    decoupage="region",
-    year=2022,
-    fs=fs,
-)
-
-obj3 = s3.download_vectorfile_s3_single(
-    level="COMMUNE",
-    vectorfile_format="shp",
-    decoupage="region",
-    year=2022,
-    fs=fs,
-)
-
-s3.write_vectorfile_s3_all(
-    level="COMMUNE",
-    vectorfile_format="geojson",
-    decoupage="region",
-    year=2022,
-    fs=fs,
-)
-
-s3.write_vectorfile_s3_all(
-    level="ARRONDISSEMENT",
-    vectorfile_format="geojson",
-    decoupage="region",
-    year=2022,
-    fs=fs,
-=======
     level="ARRONDISSEMENT", vectorfile_format="geojson", decoupage="region", year=2022
 )
 
@@ -234,34 +99,10 @@
 
 s3.write_vectorfile_s3_all(
     level="ARRONDISSEMENT", vectorfile_format="geojson", decoupage="region", year=2022
->>>>>>> 80b8a5a2
 )
 
 
 s3.write_vectorfile_s3_all(
-<<<<<<< HEAD
-    level="COMMUNE",
-    vectorfile_format="geojson",
-    decoupage="region",
-    year=2021,
-    fs=fs,
-)
-
-s3.write_vectorfile_s3_all(
-    level="COMMUNE",
-    vectorfile_format="GPKG",
-    decoupage="region",
-    year=2019,
-    fs=fs,
-)
-
-s3.write_vectorfile_s3_all(
-    level="COMMUNE",
-    vectorfile_format="parquet",
-    decoupage="region",
-    year=2019,
-    fs=fs,
-=======
     level="COMMUNE", vectorfile_format="geojson", decoupage="region", year=2021
 )
 
@@ -271,31 +112,14 @@
 
 s3.write_vectorfile_s3_all(
     level="COMMUNE", vectorfile_format="parquet", decoupage="region", year=2019
->>>>>>> 80b8a5a2
 )
 
 
 s3.write_vectorfile_s3_all(
-<<<<<<< HEAD
-    level="COMMUNE",
-    vectorfile_format="shp",
-    decoupage="region",
-    year=2020,
-    fs=fs,
-=======
     level="COMMUNE", vectorfile_format="shp", decoupage="region", year=2020
->>>>>>> 80b8a5a2
 )
 
 
 s3.write_vectorfile_s3_all(
-<<<<<<< HEAD
-    level="COMMUNE",
-    vectorfile_format="shp",
-    decoupage="region",
-    year=2022,
-    fs=fs,
-=======
     level="COMMUNE", vectorfile_format="shp", decoupage="region", year=2022
->>>>>>> 80b8a5a2
 )