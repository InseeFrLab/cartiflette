--- conflicted
+++ resolved
@@ -10,20 +10,20 @@
     create_format_driver,
     official_epsg_codes,
 )
-<<<<<<< HEAD
+
 from cartiflette.utils.keep_subset_geopandas import keep_subset_geopandas
 from cartiflette.utils.hash import hash_file
 from cartiflette.utils.dict_update import deep_dict_update
-from cartiflette.utils.vectorfile_format_config import (
-    _vectorfile_format_config,
-)
-from cartiflette.utils.s3_paths import _vectorfile_path
-=======
-from .keep_subset_geopandas import keep_subset_geopandas
-from .create_path_bucket import create_path_bucket
-from .hash import hash_file
-from .dict_update import deep_dict_update
->>>>>>> 80b8a5a2
+
+from cartiflette.utils.csv_magic import magic_csv_reader
+
+
+# from cartiflette.utils.vectorfile_format_config import (
+#     _vectorfile_format_config,
+# )
+# from cartiflette.utils.s3_paths import _vectorfile_path
+
+from cartiflette.utils.create_path_bucket import create_path_bucket
 
 __all__ = [
     "import_yaml_config",
@@ -32,7 +32,9 @@
     "create_format_standardized",
     "create_format_driver",
     "keep_subset_geopandas",
+    "official_epsg_codes",
     "hash_file",
     "deep_dict_update",
-    "create_path_bucket"
+    "magic_csv_reader",
+    "create_path_bucket",
 ]