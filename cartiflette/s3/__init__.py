<<<<<<< HEAD
from .upload_raw_s3 import upload_s3_raw
from .list_files_s3 import download_files_from_list, list_raw_files_level


__all__ = ["upload_s3_raw", "download_files_from_list", "list_raw_files_level"]
=======
from .s3 import (
    download_vectorfile_s3_all,
    write_vectorfile_s3_all,
    download_vectorfile_url_all,
    write_vectorfile_s3_custom_arrondissement,
    production_cartiflette,
    list_produced_cartiflette,
    duplicate_vectorfile_ign,
    write_cog_s3,
    crossproduct_parameters_production
)

__all__ = [
    "download_vectorfile_s3_all",
    "write_vectorfile_s3_all",
    "download_vectorfile_url_all",
    "write_vectorfile_s3_custom_arrondissement",
    "production_cartiflette",
    "list_produced_cartiflette",
    "duplicate_vectorfile_ign",
    "write_cog_s3",
    "crossproduct_parameters_production"
]
>>>>>>> 847ef08b
<|MERGE_RESOLUTION|>--- conflicted
+++ resolved
@@ -1,31 +1,5 @@
-<<<<<<< HEAD
 from .upload_raw_s3 import upload_s3_raw
 from .list_files_s3 import download_files_from_list, list_raw_files_level
 
 
-__all__ = ["upload_s3_raw", "download_files_from_list", "list_raw_files_level"]
-=======
-from .s3 import (
-    download_vectorfile_s3_all,
-    write_vectorfile_s3_all,
-    download_vectorfile_url_all,
-    write_vectorfile_s3_custom_arrondissement,
-    production_cartiflette,
-    list_produced_cartiflette,
-    duplicate_vectorfile_ign,
-    write_cog_s3,
-    crossproduct_parameters_production
-)
-
-__all__ = [
-    "download_vectorfile_s3_all",
-    "write_vectorfile_s3_all",
-    "download_vectorfile_url_all",
-    "write_vectorfile_s3_custom_arrondissement",
-    "production_cartiflette",
-    "list_produced_cartiflette",
-    "duplicate_vectorfile_ign",
-    "write_cog_s3",
-    "crossproduct_parameters_production"
-]
->>>>>>> 847ef08b
+__all__ = ["upload_s3_raw", "download_files_from_list", "list_raw_files_level"]