--- conflicted
+++ resolved
@@ -107,11 +107,7 @@
                 self.s3_files[0].rsplit(".", maxsplit=1)[0] + ".shp"
             )
         else:
-<<<<<<< HEAD
             self.main_filename = os.path.basename(self.s3_files[0])
-=======
-            self.main_filename = self.s3_files[0]
->>>>>>> 42a48599
 
         # return exact path (without glob expression):
         return os.path.dirname(self.main_filename)
@@ -357,29 +353,12 @@
                 libelle_niveau_agreg = f",{libelle_niveau_agreg}"
             csv_list_vars = f"{csv_list_vars}{libelle_niveau_polygons}{libelle_niveau_agreg}"
 
-<<<<<<< HEAD
             self.dissolve(
                 by=dict_corresp[niveau_polygons],
                 copy_fields=csv_list_vars,
                 calc=["POPULATION=sum(POPULATION)"],
                 format_output=format_output,
-=======
-            # STEP 1B: DISSOLVE IF NEEDED
-            cmd_dissolve = (
-                f"mapshaper {temp_filename} "
-                f"name='' -proj EPSG:4326 "
-                f"-dissolve {dict_corresp[niveau_polygons]} "
-                f"calc='POPULATION=sum(POPULATION)' "
-                f"copy-fields={csv_list_vars} "
-                "-o temp.geojson force"
-            )
-            subprocess.run(
-                cmd_dissolve,
-                shell=True,
-                check=True,
-                text=True,
->>>>>>> 42a48599
-            )
+
 
         # IF WE DESIRE TO BRING "DROM" CLOSER TO FRANCE
         if niveau_agreg.upper() == "FRANCE_ENTIERE_DROM_RAPPROCHES":
