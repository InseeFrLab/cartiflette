--- conflicted
+++ resolved
@@ -550,22 +550,13 @@
 
 
 def download_sources(
-<<<<<<< HEAD
-    providers = ["IGN"],
-    dataset_family = ["ADMINEXPRESS"],
-    sources = ["EXPRESS-COG-TERRITOIRE"],
-    territories = ["guadeloupe", "martinique"],
-    years = [2021]
-):
-
-=======
+
     providers: list,
     dataset_family: list,
     sources: list,
     territories: list,
     years: list,
 ):
->>>>>>> 7e7ada7f
     combinations = list(
         product(sources, territories, years, providers, dataset_family)
     )
